{
  "name": "spec-workflow-mcp",
<<<<<<< HEAD
  "displayName": "%displayName%",
  "description": "%description%",
  "version": "0.0.4",
=======
  "displayName": "Spec Workflow MCP",
  "description": "VSCode extension for Spec-Workflow-MCP with integrated dashboard",
  "version": "0.0.6",
>>>>>>> fc6b891a
  "publisher": "Pimzino",
  "license": "GPL-3.0",
  "icon": "icon.png",
  "repository": {
    "type": "git",
    "url": "https://github.com/Pimzino/spec-workflow-mcp.git"
  },
  "engines": {
    "vscode": "^1.99.0"
  },
  "categories": [
    "Other"
  ],
  "keywords": [
    "spec",
    "workflow",
    "mcp",
    "dashboard",
    "project management"
  ],
  "activationEvents": [
    "onStartupFinished"
  ],
  "main": "./dist/extension.js",
  "contributes": {
    "commands": [
      {
        "command": "spec-workflow.openDashboard",
        "title": "%command.openDashboard%",
        "category": "Spec Workflow"
      },
      {
        "command": "spec-workflow.refreshData",
        "title": "%command.refreshData%",
        "category": "Spec Workflow",
        "icon": "$(refresh)"
      },
      {
        "command": "spec-workflow.openSpec",
        "title": "%command.openSpec%",
        "category": "Spec Workflow"
      },
      {
        "command": "spec-workflow.approveFromEditor",
        "title": "%command.approve%",
        "category": "Spec Workflow"
      },
      {
        "command": "spec-workflow.rejectFromEditor",
        "title": "%command.reject%",
        "category": "Spec Workflow"
      },
      {
        "command": "spec-workflow.requestRevisionFromEditor",
        "title": "%command.requestRevision%",
        "category": "Spec Workflow"
      },
      {
        "command": "spec-workflow.addCommentToSelection",
        "title": "%command.addComment%",
        "category": "Spec Workflow",
        "icon": "$(comment-add)"
      },
      {
        "command": "spec-workflow.editComment",
        "title": "%command.editComment%",
        "category": "Spec Workflow",
        "icon": "$(edit)"
      },
      {
        "command": "spec-workflow.deleteComment",
        "title": "%command.deleteComment%",
        "category": "Spec Workflow",
        "icon": "$(trash)"
      },
      {
        "command": "spec-workflow.showApprovalActions",
        "title": "%command.showApprovalActions%",
        "category": "Spec Workflow"
      }
    ],
    "views": {
      "spec-workflow": [
        {
          "type": "webview",
          "id": "spec-workflow.sidebar",
          "name": "%view.dashboard%",
          "when": "workspaceFolderCount > 0",
          "icon": "./icons/activity-bar-icon.svg"
        }
      ]
    },
    "viewsContainers": {
      "activitybar": [
        {
          "id": "spec-workflow",
          "title": "%view.containerTitle%",
          "icon": "./icons/activity-bar-icon.svg"
        }
      ]
    },
    "menus": {
      "view/title": [
        {
          "command": "spec-workflow.refreshData",
          "when": "view == spec-workflow.sidebar",
          "group": "navigation"
        }
      ],
      "editor/title": [
        {
          "command": "spec-workflow.addCommentToSelection",
          "when": "editorHasSelection",
          "group": "navigation",
          "alt": "spec-workflow.addCommentToSelection"
        }
      ],
      "editor/context": [
        {
          "command": "spec-workflow.showApprovalActions",
          "when": "editorTextFocus",
          "group": "spec-workflow@1"
        },
        {
          "command": "spec-workflow.addCommentToSelection",
          "when": "editorHasSelection",
          "group": "spec-workflow@2"
        }
      ],
      "commandPalette": [
        {
          "command": "spec-workflow.approveFromEditor",
          "when": "editorTextFocus"
        },
        {
          "command": "spec-workflow.rejectFromEditor",
          "when": "editorTextFocus"
        },
        {
          "command": "spec-workflow.requestRevisionFromEditor",
          "when": "editorTextFocus"
        },
        {
          "command": "spec-workflow.addCommentToSelection",
          "when": "editorHasSelection"
        },
        {
          "command": "spec-workflow.showApprovalActions",
          "when": "editorTextFocus"
        }
      ]
    },
    "configuration": {
      "title": "%config.title%",
      "properties": {
        "specWorkflow.notifications.sounds.enabled": {
          "type": "boolean",
          "default": true,
          "scope": "window",
          "description": "%config.sounds.enabled.description%"
        },
        "specWorkflow.notifications.sounds.volume": {
          "type": "number",
          "default": 0.5,
          "minimum": 0,
          "maximum": 1,
          "scope": "window",
          "description": "%config.sounds.volume.description%"
        },
        "specWorkflow.notifications.sounds.approvalSound": {
          "type": "boolean",
          "default": true,
          "scope": "window",
          "description": "%config.sounds.approvalSound.description%"
        },
        "specWorkflow.notifications.sounds.taskCompletionSound": {
          "type": "boolean",
          "default": true,
          "scope": "window",
          "description": "%config.sounds.taskCompletionSound.description%"
        }
      }
    }
  },
  "scripts": {
    "vscode:prepublish": "npm run build:webview && node esbuild.js --production",
    "compile": "npm run check-types && npm run lint && node esbuild.js",
    "watch": "npm-run-all -p watch:*",
    "watch:esbuild": "node esbuild.js --watch",
    "watch:tsc": "tsc -b --watch",
    "watch:webview": "npm run build:webview -- --watch",
    "package": "npm run check-types && npm run lint && npm run build:webview && node esbuild.js --production",
    "build:webview": "vite build --emptyOutDir",
    "dev:webview": "vite",
    "compile-tests": "tsc -p . --outDir out",
    "watch-tests": "tsc -p . -w --outDir out",
    "pretest": "npm run compile-tests && npm run compile && npm run lint",
    "check-types": "tsc -b",
    "lint": "eslint src",
    "test": "vscode-test"
  },
  "devDependencies": {
    "@tailwindcss/vite": "^4.0.0",
    "@types/mocha": "^10.0.10",
    "@types/node": "20.x",
    "@types/react": "^19.1.10",
    "@types/react-dom": "^19.1.7",
    "@types/vscode": "^1.99.0",
    "@typescript-eslint/eslint-plugin": "^8.25.0",
    "@typescript-eslint/parser": "^8.25.0",
    "@vitejs/plugin-react": "^4.3.4",
    "@vscode/test-cli": "^0.0.10",
    "@vscode/test-electron": "^2.4.1",
    "esbuild": "^0.25.0",
    "eslint": "^9.21.0",
    "npm-run-all": "^4.1.5",
    "tailwindcss": "^4.0.0",
    "tw-animate-css": "^1.3.7",
    "typescript": "^5.7.3",
    "vite": "^6.0.3",
    "vscode-nls-dev": "^4.0.4"
  },
  "dependencies": {
    "@jaames/iro": "^5.5.2",
    "@radix-ui/react-accordion": "^1.2.12",
    "@radix-ui/react-dropdown-menu": "^2.1.16",
    "@radix-ui/react-progress": "^1.1.7",
    "@radix-ui/react-select": "^2.2.6",
    "@radix-ui/react-separator": "^1.1.7",
    "@radix-ui/react-slot": "^1.2.3",
    "@radix-ui/react-tabs": "^1.1.13",
    "class-variance-authority": "^0.7.1",
    "clsx": "^2.1.1",
    "i18next": "^25.5.2",
    "i18next-browser-languagedetector": "^8.2.0",
    "lucide-react": "^0.468.0",
    "react": "^19.1.1",
    "react-dom": "^19.1.1",
    "react-i18next": "^15.7.3",
    "tailwind-merge": "^2.6.0",
    "vscode-nls": "^5.2.0"
  }
}<|MERGE_RESOLUTION|>--- conflicted
+++ resolved
@@ -1,14 +1,8 @@
 {
   "name": "spec-workflow-mcp",
-<<<<<<< HEAD
   "displayName": "%displayName%",
   "description": "%description%",
-  "version": "0.0.4",
-=======
-  "displayName": "Spec Workflow MCP",
-  "description": "VSCode extension for Spec-Workflow-MCP with integrated dashboard",
   "version": "0.0.6",
->>>>>>> fc6b891a
   "publisher": "Pimzino",
   "license": "GPL-3.0",
   "icon": "icon.png",
